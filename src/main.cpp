/* MIT License
 *
 * Copyright (c) 2025 Andreas Merkle <web@blue-andi.de>
 *
 * Permission is hereby granted, free of charge, to any person obtaining a copy
 * of this software and associated documentation files (the "Software"), to deal
 * in the Software without restriction, including without limitation the rights
 * to use, copy, modify, merge, publish, distribute, sublicense, and/or sell
 * copies of the Software, and to permit persons to whom the Software is
 * furnished to do so, subject to the following conditions:
 *
 * The above copyright notice and this permission notice shall be included in all
 * copies or substantial portions of the Software.
 *
 * THE SOFTWARE IS PROVIDED "AS IS", WITHOUT WARRANTY OF ANY KIND, EXPRESS OR
 * IMPLIED, INCLUDING BUT NOT LIMITED TO THE WARRANTIES OF MERCHANTABILITY,
 * FITNESS FOR A PARTICULAR PURPOSE AND NONINFRINGEMENT. IN NO EVENT SHALL THE
 * AUTHORS OR COPYRIGHT HOLDERS BE LIABLE FOR ANY CLAIM, DAMAGES OR OTHER
 * LIABILITY, WHETHER IN AN ACTION OF CONTRACT, TORT OR OTHERWISE, ARISING FROM,
 * OUT OF OR IN CONNECTION WITH THE SOFTWARE OR THE USE OR OTHER DEALINGS IN THE
 * SOFTWARE.
 */

/*******************************************************************************
 *  DESCRIPTION
 ******************************************************************************/
/**
 * @brief  Main entry point
 * @author Andreas Merkle <web@blue-andi.de>
 */

/******************************************************************************
 * Includes
 *****************************************************************************/
#include <Arduino.h>
#include <Update.h>          
#include <Preferences.h>
#include <WebServer.h>
#include <WiFi.h>
#include <DNSServer.h>

#include <esp_log.h>
#include <esp_ota_ops.h>
#include <esp_partition.h>

#include "EmbeddedFiles.h"

/******************************************************************************
 * Macros
 *****************************************************************************/

#ifndef CONFIG_ESP_LOG_SEVERITY
#define CONFIG_ESP_LOG_SEVERITY (ESP_LOG_INFO)
#endif /* CONFIG_ESP_LOG_SEVERITY */

/******************************************************************************
 * Types and Classes
 *****************************************************************************/

/**
 * State of the application.
 */
typedef enum
{
    STATE_INIT,           /**< Init state */
    STATE_STA_SETUP,      /**< Setup WiFi station */
    STATE_STA_CONNECTING, /**< Connecting to WiFi */
    STATE_STA_CONNECTED,  /**< Connected to WiFi */
    STATE_AP_SETUP,       /**< Setup Access Point */
    STATE_AP_UP,          /**< Access Point is up and running */
    STATE_ERROR           /**< Error state */

} State;

/******************************************************************************
 * Prototypes
 *****************************************************************************/

static void loadSettings();
static void appendDeviceUniqueId(String& deviceUniqueId);
static void getChipId(String& chipId);
static void setAppPartition0Active();
static void setupWebServer();
static void stateMachine();
static void stateInit();
static void stateStaSetup();
static void stateStaConnecting();
static void stateStaConnected();
static void stateApSetup();
static void stateApUp();
static void stateError();
static void handleUpload();
static void handleFileUpload();
static void handleFileStart(HTTPUpload& upload);
static void handleFileWrite(HTTPUpload& upload);
static void handleFileEnd(HTTPUpload& upload);

/******************************************************************************
 * Variables
 *****************************************************************************/

/** Serial interface baudrate. */
static const uint32_t SERIAL_BAUDRATE  = 115200U;

/** Task period in ms of the loop() task. */
static const uint32_t LOOP_TASK_PERIOD = 10U;

#if ARDUINO_USB_MODE
#if ARDUINO_USB_CDC_ON_BOOT /* Serial used for USB CDC */

/**
 * Minimize the USB tx timeout (ms) to avoid too long blocking behaviour during
 * writing e.g. log messages to it. If the value is too high, it will influence
 * the display refresh bad.
 */
static const uint32_t HWCDC_TX_TIMEOUT = 4U;

#endif /* ARDUINO_USB_CDC_ON_BOOT */
#endif /* ARDUINO_USB_MODE */

/**
 * Tag for logging purposes.
 */
static const char LOG_TAG[]                    = "main";

/**
 * OTA password.
 */
static const char OTA_PASSWORD[]               = "maytheforcebewithyou";

/**
 * SettingsService namespace used for preferences.
 */
static const char PREF_NAMESPACE[]             = "settings";

/** Hostname key */
static const char KEY_HOSTNAME[]               = "hostname";

/** Wifi network key */
static const char KEY_WIFI_SSID[]              = "sta_ssid";

/** Wifi network passphrase key */
static const char KEY_WIFI_PASSPHRASE[]        = "sta_passphrase";

/** Wifi Access Point SSID key */
static const char KEY_WIFI_AP_SSID[]           = "ap_ssid";

/** Wifi Access Point passphrase key */
static const char KEY_WIFI_AP_PASSPHRASE[]     = "ap_passphrase";

/** Hostname default value */
<<<<<<< HEAD
static const char* DEFAULT_HOSTNAME           = "PixelixUpdater";
=======
static const char DEFAULT_HOSTNAME[]           = "pixelix";
>>>>>>> cf475d36

/** Wifi network default value */
static const char DEFAULT_WIFI_SSID[]          = "";

/** Wifi network passphrase default value */
static const char DEFAULT_WIFI_PASSPHRASE[]    = "";

/** Wifi Access Point SSID default value */
<<<<<<< HEAD
static const char* DEFAULT_WIFI_AP_SSID       = "PixelixUpdater";
=======
static const char DEFAULT_WIFI_AP_SSID[]       = "pixelix";
>>>>>>> cf475d36

/** Wifi Access Point passphrase default value */
static const char DEFAULT_WIFI_AP_PASSPHRASE[] = "Luke, I am your father.";

/**
 * The hostname of the device.
 */
<<<<<<< HEAD
static String gSettingsHostname               = DEFAULT_HOSTNAME;
=======
static String gSettingsHostname                = DEFAULT_HOSTNAME;
>>>>>>> cf475d36

/**
 * WiFi SSID.
 */
<<<<<<< HEAD
static String gSettingsWifiSSID               = DEFAULT_WIFI_SSID;
=======
static String gSettingsWifiSSID                = DEFAULT_WIFI_SSID;
>>>>>>> cf475d36

/**
 * WiFi passphrase.
 */
<<<<<<< HEAD
static String gSettingsWifiPassphrase         = DEFAULT_WIFI_PASSPHRASE;
=======
static String gSettingsWifiPassphrase          = DEFAULT_WIFI_PASSPHRASE;
>>>>>>> cf475d36

/**
 * WiFi Access Point SSID.
 */
<<<<<<< HEAD
static String gSettingsWifiApSSID             = DEFAULT_WIFI_AP_SSID;
=======
static String gSettingsWifiApSSID              = DEFAULT_WIFI_AP_SSID;
>>>>>>> cf475d36

/**
 * WiFi Access Point passphrase.
 */
<<<<<<< HEAD
static String gSettingsWifiApPassphrase       = DEFAULT_WIFI_AP_PASSPHRASE;
=======
static String gSettingsWifiApPassphrase        = DEFAULT_WIFI_AP_PASSPHRASE;
>>>>>>> cf475d36

/**
 * Web server instance.
 */
static WebServer gWebServer(80U);

/**
 * Current state of the application.
 */
static State gState = STATE_INIT;

/**
 * Set access point local address.
 *
 * The ip-address shall be from a public ip-address space and not from a private one,
 * like 192.168.0.0/16 or 172.16.0.0/12. This is required to get a pop-up notification
 * on Samsung mobile devices (Android OS) after wifi connection, which routes the
 * user to the captive portal.
 */
static const IPAddress LOCAL_IP(192U, 169U, 4U, 1U);

/* Set access point gateway address. */
static const IPAddress GATEWAY(192U, 169U, 4U, 1U);

/* Set access point subnet mask. */
static const IPAddress SUBNET(255U, 255U, 255U, 0U);

/* Set DNS port */
static const uint16_t DNS_PORT = 53U;

/**
 * DNS server instance.
 *
 * The DNS server is used to resolve the hostname to the access point local address.
 * This is required to get a pop-up notification on Samsung mobile devices (Android OS)
 * after wifi connection, which routes the user to the captive portal.
 */
static DNSServer gDnsServer;

/** Firmware binary filename, used for update. */
<<<<<<< HEAD
static const char* FIRMWARE_FILENAME      = "firmware.bin";

/** Filesystem binary filename, used for update. */
static const char* FILESYSTEM_FILENAME    = "littlefs.bin";

/** Firmware binary size HTTP request header. */
static const char* FIRMWARE_SIZE_HEADER   = "X-File-Size-Firmware";
=======
static const char FIRMWARE_FILENAME[]      = "firmware.bin";

/** Filesystem binary filename, used for update. */
static const char FILESYSTEM_FILENAME[]    = "littlefs.bin";

/** Firmware binary size HTTP request header. */
static const char FIRMWARE_SIZE_HEADER[]   = "X-File-Size-Firmware";
>>>>>>> cf475d36

/** Filesystem binary size HTTP request header.  */
static const char FILESYSTEM_SIZE_HEADER[] = "X-File-Size-Filesystem";

/******************************************************************************
 * External functions
 *****************************************************************************/

/**
 * Setup the system.
 */
void setup()
{
    /* Setup serial interface */
    Serial.begin(SERIAL_BAUDRATE);

#if ARDUINO_USB_MODE
#if ARDUINO_USB_CDC_ON_BOOT
    Serial.setTxTimeoutMs(HWCDC_TX_TIMEOUT);
#endif /* ARDUINO_USB_CDC_ON_BOOT */
#endif /* ARDUINO_USB_MODE */

    /* Ensure a distance between the boot mode message and the first log message.
     * Otherwise the first log message appears in the same line than the last
     * boot mode message.
     */
    Serial.println("\n");

    /* Set severity for esp logging system. */
    esp_log_level_set("*", CONFIG_ESP_LOG_SEVERITY);

    /* Load settings from the persistent storage. */
    loadSettings();

    /* To avoid name clashes, add a unqiue id to the hostname. */
    appendDeviceUniqueId(gSettingsHostname);

    ESP_LOGI(LOG_TAG, "Target: %s", PIO_ENV);
    ESP_LOGI(LOG_TAG, "Version: %s", VERSION);
    ESP_LOGI(LOG_TAG, "Hostname: %s", gSettingsHostname.c_str());
    ESP_LOGI(LOG_TAG, "Partition: Factory");

    /* Start wifi */
    (void)WiFi.mode(WIFI_STA);

    setupWebServer();
}

/**
 * Main loop, which is called periodically.
 */
void loop()
{
    stateMachine();
    gWebServer.handleClient();

    /* Schedule other tasks with same or lower priority. */
    delay(LOOP_TASK_PERIOD);
}

/******************************************************************************
 * Local functions
 *****************************************************************************/

/**
 * Load settings from preferences to be used by the application.
 * If no settings are found, default values will be used.
 *
 * The settings are stored in the preferences storage, which is a key-value
 * storage. The keys are defined by Pixelix!
 */
static void loadSettings()
{
    Preferences preferences;

    /* Open Preferences with namespace. Each application module, library, etc
     * has to use a namespace name to prevent key name collisions. We will open storage in
     * RW-mode (second parameter has to be false).
     * Note: Namespace name is limited to 15 chars.
     */
    bool status = preferences.begin(PREF_NAMESPACE, true);

    /* Settings not found? */
    if (false == status)
    {
        ESP_LOGW(LOG_TAG, "No settings found, using default values.");
        gSettingsHostname         = DEFAULT_HOSTNAME;
        gSettingsWifiSSID         = DEFAULT_WIFI_SSID;
        gSettingsWifiPassphrase   = DEFAULT_WIFI_PASSPHRASE;
        gSettingsWifiApSSID       = DEFAULT_WIFI_AP_SSID;
        gSettingsWifiApPassphrase = DEFAULT_WIFI_AP_PASSPHRASE;
    }
    /* Settings found. */
    else
    {
        gSettingsHostname         = preferences.getString(KEY_HOSTNAME, DEFAULT_HOSTNAME);
        gSettingsWifiSSID         = preferences.getString(KEY_WIFI_SSID, DEFAULT_WIFI_SSID);
        gSettingsWifiPassphrase   = preferences.getString(KEY_WIFI_PASSPHRASE, DEFAULT_WIFI_PASSPHRASE);
        gSettingsWifiApSSID       = preferences.getString(KEY_WIFI_AP_SSID, DEFAULT_WIFI_AP_SSID);
        gSettingsWifiApPassphrase = preferences.getString(KEY_WIFI_AP_PASSPHRASE, DEFAULT_WIFI_AP_PASSPHRASE);
    }

    preferences.end();
}

/**
 * Append device unique ID to string.
 * The device unique ID is derived from factory programmed wifi MAC address.
 *
 * @param[in,out] dst   Destination string to append the device unique id to.
 */
static void appendDeviceUniqueId(String& dst)
{
    /* Use the last 4 bytes of the factory programmed wifi MAC address to generate a unique id. */
    String chipId;

    getChipId(chipId);

    dst += "-";
    dst += chipId.substring(4U);
}

/**
 * Get the unique chip id.
 *
 * @param[out] chipId   Chip id
 */
static void getChipId(String& chipId)
{
    uint64_t efuseMAC    = ESP.getEfuseMac();
    int32_t  highPart    = (efuseMAC >> 8U) & 0x0000ffffU;
    int32_t  lowPart     = (efuseMAC >> 0U) & 0xffffffffU;
    size_t   BUFFER_SIZE = 13U;
    char     buffer[BUFFER_SIZE];

    (void)snprintf(buffer, sizeof(buffer), "%04X%08X", highPart, lowPart);

    chipId = buffer;
}

/**
 * Set the application partition 0 active to be considered as the boot partition.
 */
static void setAppPartition0Active()
{
    const esp_partition_t* partition = esp_partition_find_first(esp_partition_type_t::ESP_PARTITION_TYPE_APP, esp_partition_subtype_t::ESP_PARTITION_SUBTYPE_APP_OTA_0, nullptr);

    if (nullptr != partition)
    {
        ESP_LOGI(LOG_TAG, "Setting app0 partition '%s' as boot partition", partition->label);
        esp_ota_set_boot_partition(partition);
    }
}

/**
 * Setup the web server.
 */
static void setupWebServer()
{
    const char* headerKeys[] = { FIRMWARE_SIZE_HEADER, FILESYSTEM_SIZE_HEADER };
    size_t      keyCount     = sizeof(headerKeys) / sizeof(headerKeys[0]);

    /* Start the web server, before configuration! */
    gWebServer.begin();

    /* Webserver only keeps headers that are specified through collectHeaders(). */
    gWebServer.collectHeaders(headerKeys, keyCount);

    /* Configure web server */
    gWebServer.onNotFound(
        []() {
            gWebServer.sendHeader("Location", "/");
            gWebServer.send(302, "text/plain", "");
        });

    gWebServer.on("/", HTTP_GET, []() {
        gWebServer.sendHeader("Location", "/index.html");
        gWebServer.send(302, "text/plain", "");
    });

    gWebServer.on("/change-partition", HTTP_GET, []() {
        gWebServer.send(200, "text/plain", "Restart initiated!");
        setAppPartition0Active();
        delay(1000);
        ESP.restart();
    });

    gWebServer.on("/upload.html", HTTP_POST, handleUpload, handleFileUpload);

    EmbeddedFiles_setup(gWebServer);
}

/**
 * State machine function to handle the current state of the application.
 * This function is called periodically in the loop() function.
 */
static void stateMachine()
{
    switch (gState)
    {
    case STATE_INIT:
        stateInit();
        break;

    case STATE_STA_SETUP:
        stateStaSetup();
        break;

    case STATE_STA_CONNECTING:
        stateStaConnecting();
        break;

    case STATE_STA_CONNECTED:
        stateStaConnected();
        break;

    case STATE_AP_SETUP:
        stateApSetup();
        break;

    case STATE_AP_UP:
        stateApUp();
        break;

    case STATE_ERROR:
        stateError();
        break;

    default:
        ESP_LOGE(LOG_TAG, "Unknown state: %d", gState);
        break;
    }
}

/**
 * State machine function for the init state.
 * This is the initial state of the application.
 */
static void stateInit()
{
    if (true == gSettingsWifiSSID.isEmpty())
    {
        ESP_LOGI(LOG_TAG, "No WiFi SSID configured, starting in Access Point mode.");
        gState = STATE_AP_SETUP;
    }
    else
    {
        ESP_LOGI(LOG_TAG, "Setup WiFi station.");
        gState = STATE_STA_SETUP;
    }
}

/**
 * State machine function for the setup of the WiFi station.
 * This state is entered when the device is not connected to a WiFi network
 * and needs to setup the WiFi station.
 */
static void stateStaSetup()
{
    /* Setup WiFi station */
    if (false == WiFi.mode(WIFI_STA))
    {
        ESP_LOGE(LOG_TAG, "Failed to setup WiFi station mode.");
        gState = STATE_AP_SETUP;
    }
    else
    {
        gState = STATE_STA_CONNECTING;
    }
}

/**
 * State machine function for the connecting state.
 * This state is entered when the wifi station was setup successfully.
 */
static void stateStaConnecting()
{
    if (WL_CONNECTED != WiFi.status())
    {
        const uint32_t CONNECT_TIMEOUT_MS          = 10000U;
        const uint32_t CHECK_CONNECTION_TIMEOUT_MS = 100U;
        uint32_t       startTime                   = millis();

        /* Try to connect to the wifi network. */
        (void)WiFi.begin(gSettingsWifiSSID.c_str(), gSettingsWifiPassphrase.c_str());

        ESP_LOGI(LOG_TAG, "Connecting to WiFi '%s'...", gSettingsWifiSSID.c_str());

        /* Wait until connected. */
        while ((WL_CONNECTED != WiFi.status()) && ((millis() - startTime) < CONNECT_TIMEOUT_MS))
        {
            delay(CHECK_CONNECTION_TIMEOUT_MS);
        }

        if (WL_CONNECTED != WiFi.status())
        {
            ESP_LOGE(LOG_TAG, "Failed to connect to WiFi '%s'", gSettingsWifiSSID.c_str());
            ESP_LOGI(LOG_TAG, "Setup WiFi Access Point mode.");
            gState = STATE_AP_SETUP;
        }
        else
        {
            ESP_LOGI(LOG_TAG, "Connected to WiFi '%s'", gSettingsWifiSSID.c_str());
            ESP_LOGI(LOG_TAG, "IP address: %s", WiFi.localIP().toString().c_str());
        }
    }
}

/**
 * State machine function for the connected state.
 * This state is entered when the device is connected to the WiFi network.
 */
static void stateStaConnected()
{
    if (WL_CONNECTED != WiFi.status())
    {
        ESP_LOGE(LOG_TAG, "WiFi connection lost, switching to connecting state.");
        gState = STATE_STA_CONNECTING;
    }
}

/**
 * State machine function for the setup of the Access Point.
 * This state is entered when the device is not connected to a WiFi network
 * and needs to setup the Access Point.
 */
static void stateApSetup()
{
    /* Configure access point.
     * The DHCP server will automatically be started and uses the range x.x.x.1 - x.x.x.11
     */
    if (false == WiFi.softAPConfig(LOCAL_IP, GATEWAY, SUBNET))
    {
        ESP_LOGE(LOG_TAG, "Failed to configure Access Point.");
        gState = STATE_ERROR;
    }
    /* Set hostname. Note, wifi must be started, which is done
     * by setting the mode before.
     */
    else if (false == WiFi.softAPsetHostname(gSettingsHostname.c_str()))
    {
        ESP_LOGE(LOG_TAG, "Failed to set Access Point hostname.");
        gState = STATE_ERROR;
    }
    /* Setup wifi access point. */
    else if (false == WiFi.softAP(gSettingsWifiApSSID.c_str(), gSettingsWifiApPassphrase.c_str()))
    {
        ESP_LOGE(LOG_TAG, "Failed to setup Access Point.");
        gState = STATE_ERROR;
    }
    else
    {
        /* Start DNS and redirect to webserver. */
        if (false == gDnsServer.start(DNS_PORT, "*", WiFi.softAPIP()))
        {
            ESP_LOGE(LOG_TAG, "Failed to start DNS server.");
            gState = STATE_ERROR;
        }
        else
        {
            /* If any other hostname than our is requested, it shall not send a error back,
             * otherwise the client stops instead of continue to the captive portal.
             */
            gDnsServer.setErrorReplyCode(DNSReplyCode::NoError);
        }

        ESP_LOGI(LOG_TAG, "Access Point '%s' is up and running.", gSettingsHostname.c_str());
        gState = STATE_AP_UP;
    }
}

/**
 * State machine function for the Access Point up state.
 * This state is entered when the Access Point is up and running.
 */
static void stateApUp()
{
    /* Nothing to do. */
}

/**
 * State machine function for the error state.
 * This state is entered when an error occurs, e.g. WiFi connection failed.
 */
static void stateError()
{
    /* Nothing to do. */
}

/**
 * Handle upload requests.
 * This function is called when a file is uploaded to the web server.
 * It sends a response back to the client indicating that the upload was successful.
 */
static void handleUpload()
{
    gWebServer.send(200, "text/plain", "File upload successful.");
}

/**
 * Handle file upload requests.
 * This function is called when a file is uploaded to the web server.
 * It logs the upload progress and sends a response back to the client.
 */
static void handleFileUpload()
{
    HTTPUpload& upload = gWebServer.upload();

    if (UPLOAD_FILE_START == upload.status)
    {
        handleFileStart(upload);
    }
    else if (UPLOAD_FILE_WRITE == upload.status)
    {
        handleFileWrite(upload);
    }
    else if (UPLOAD_FILE_END == upload.status)
    {
        handleFileEnd(upload);
    }
    else
    {
        ESP_LOGI(LOG_TAG, "File upload aborted: %s", upload.filename.c_str());
        Update.abort();
        gWebServer.send(500, "text/plain", "File upload aborted.");
    }
}

static void handleFileStart(HTTPUpload& upload)
{
    int    cmd      = U_FLASH;
    size_t fileSize = UPDATE_SIZE_UNKNOWN;
    String headerXFileSize;

    /* If there is a pending upload, abort it. */
    if (true == Update.isRunning())
    {
        Update.abort();
        ESP_LOGW(LOG_TAG, "Aborted pending upload.");
    }

    /* Upload firmware or filesystem? */
    if (upload.filename == FIRMWARE_FILENAME)
    {
        headerXFileSize = gWebServer.header(FIRMWARE_SIZE_HEADER);
        cmd             = U_FLASH;
    }
    else if (upload.filename == FILESYSTEM_FILENAME)
    {
        headerXFileSize = gWebServer.header(FILESYSTEM_SIZE_HEADER);
        cmd             = U_SPIFFS;
    }
    else
    {
        /* Unknown. */
        ;
    }

    /* File size available? */
    if (false == headerXFileSize.isEmpty())
    {
        int32_t headerXFileSizeValue = headerXFileSize.toInt();

        if (0 < headerXFileSizeValue)
        {
            fileSize = static_cast<size_t>(headerXFileSizeValue);

            ESP_LOGI(LOG_TAG, "File size from header: %u bytes", fileSize);
        }
    }

    if (false == Update.begin(fileSize, cmd))
    {
        ESP_LOGE(LOG_TAG, "Failed to begin file upload: %s", upload.filename.c_str());
        gWebServer.send(500, "text/plain", "Failed to begin file upload.");
    }
    else
    {
        ESP_LOGI(LOG_TAG, "File upload started: %s", upload.filename.c_str());
    }
}

static void handleFileWrite(HTTPUpload& upload)
{
    if (upload.currentSize != Update.write(upload.buf, upload.currentSize))
    {
        ESP_LOGE(LOG_TAG, "Failed to write file upload: %s", upload.filename.c_str());
        ESP_LOGE(LOG_TAG, "Upload error: %s", Update.errorString());
        Update.abort();
        gWebServer.send(500, "text/plain", "Failed to write file upload.");
    }
    else
    {
        ESP_LOGI(LOG_TAG, "File upload progress: %u bytes", upload.currentSize);
    }
}

static void handleFileEnd(HTTPUpload& upload)
{
    if (false == Update.end())
    {
        ESP_LOGE(LOG_TAG, "Failed to end file upload: %s", upload.filename.c_str());
        ESP_LOGE(LOG_TAG, "Upload error: %s", Update.errorString());
        Update.abort();
        gWebServer.send(500, "text/plain", "Failed to end file upload.");
    }
    else
    {
        ESP_LOGI(LOG_TAG, "File upload finished: %s (%u bytes)", upload.filename.c_str(), upload.totalSize);
    }
}
<|MERGE_RESOLUTION|>--- conflicted
+++ resolved
@@ -1,785 +1,747 @@
-/* MIT License
- *
- * Copyright (c) 2025 Andreas Merkle <web@blue-andi.de>
- *
- * Permission is hereby granted, free of charge, to any person obtaining a copy
- * of this software and associated documentation files (the "Software"), to deal
- * in the Software without restriction, including without limitation the rights
- * to use, copy, modify, merge, publish, distribute, sublicense, and/or sell
- * copies of the Software, and to permit persons to whom the Software is
- * furnished to do so, subject to the following conditions:
- *
- * The above copyright notice and this permission notice shall be included in all
- * copies or substantial portions of the Software.
- *
- * THE SOFTWARE IS PROVIDED "AS IS", WITHOUT WARRANTY OF ANY KIND, EXPRESS OR
- * IMPLIED, INCLUDING BUT NOT LIMITED TO THE WARRANTIES OF MERCHANTABILITY,
- * FITNESS FOR A PARTICULAR PURPOSE AND NONINFRINGEMENT. IN NO EVENT SHALL THE
- * AUTHORS OR COPYRIGHT HOLDERS BE LIABLE FOR ANY CLAIM, DAMAGES OR OTHER
- * LIABILITY, WHETHER IN AN ACTION OF CONTRACT, TORT OR OTHERWISE, ARISING FROM,
- * OUT OF OR IN CONNECTION WITH THE SOFTWARE OR THE USE OR OTHER DEALINGS IN THE
- * SOFTWARE.
- */
-
-/*******************************************************************************
- *  DESCRIPTION
- ******************************************************************************/
-/**
- * @brief  Main entry point
- * @author Andreas Merkle <web@blue-andi.de>
- */
-
-/******************************************************************************
- * Includes
- *****************************************************************************/
-#include <Arduino.h>
-#include <Update.h>          
-#include <Preferences.h>
-#include <WebServer.h>
-#include <WiFi.h>
-#include <DNSServer.h>
-
-#include <esp_log.h>
-#include <esp_ota_ops.h>
-#include <esp_partition.h>
-
-#include "EmbeddedFiles.h"
-
-/******************************************************************************
- * Macros
- *****************************************************************************/
-
-#ifndef CONFIG_ESP_LOG_SEVERITY
-#define CONFIG_ESP_LOG_SEVERITY (ESP_LOG_INFO)
-#endif /* CONFIG_ESP_LOG_SEVERITY */
-
-/******************************************************************************
- * Types and Classes
- *****************************************************************************/
-
-/**
- * State of the application.
- */
-typedef enum
-{
-    STATE_INIT,           /**< Init state */
-    STATE_STA_SETUP,      /**< Setup WiFi station */
-    STATE_STA_CONNECTING, /**< Connecting to WiFi */
-    STATE_STA_CONNECTED,  /**< Connected to WiFi */
-    STATE_AP_SETUP,       /**< Setup Access Point */
-    STATE_AP_UP,          /**< Access Point is up and running */
-    STATE_ERROR           /**< Error state */
-
-} State;
-
-/******************************************************************************
- * Prototypes
- *****************************************************************************/
-
-static void loadSettings();
-static void appendDeviceUniqueId(String& deviceUniqueId);
-static void getChipId(String& chipId);
-static void setAppPartition0Active();
-static void setupWebServer();
-static void stateMachine();
-static void stateInit();
-static void stateStaSetup();
-static void stateStaConnecting();
-static void stateStaConnected();
-static void stateApSetup();
-static void stateApUp();
-static void stateError();
-static void handleUpload();
-static void handleFileUpload();
-static void handleFileStart(HTTPUpload& upload);
-static void handleFileWrite(HTTPUpload& upload);
-static void handleFileEnd(HTTPUpload& upload);
-
-/******************************************************************************
- * Variables
- *****************************************************************************/
-
-/** Serial interface baudrate. */
-static const uint32_t SERIAL_BAUDRATE  = 115200U;
-
-/** Task period in ms of the loop() task. */
-static const uint32_t LOOP_TASK_PERIOD = 10U;
-
-#if ARDUINO_USB_MODE
-#if ARDUINO_USB_CDC_ON_BOOT /* Serial used for USB CDC */
-
-/**
- * Minimize the USB tx timeout (ms) to avoid too long blocking behaviour during
- * writing e.g. log messages to it. If the value is too high, it will influence
- * the display refresh bad.
- */
-static const uint32_t HWCDC_TX_TIMEOUT = 4U;
-
-#endif /* ARDUINO_USB_CDC_ON_BOOT */
-#endif /* ARDUINO_USB_MODE */
-
-/**
- * Tag for logging purposes.
- */
-static const char LOG_TAG[]                    = "main";
-
-/**
- * OTA password.
- */
-static const char OTA_PASSWORD[]               = "maytheforcebewithyou";
-
-/**
- * SettingsService namespace used for preferences.
- */
-static const char PREF_NAMESPACE[]             = "settings";
-
-/** Hostname key */
-static const char KEY_HOSTNAME[]               = "hostname";
-
-/** Wifi network key */
-static const char KEY_WIFI_SSID[]              = "sta_ssid";
-
-/** Wifi network passphrase key */
-static const char KEY_WIFI_PASSPHRASE[]        = "sta_passphrase";
-
-/** Wifi Access Point SSID key */
-static const char KEY_WIFI_AP_SSID[]           = "ap_ssid";
-
-/** Wifi Access Point passphrase key */
-static const char KEY_WIFI_AP_PASSPHRASE[]     = "ap_passphrase";
-
-/** Hostname default value */
-<<<<<<< HEAD
-static const char* DEFAULT_HOSTNAME           = "PixelixUpdater";
-=======
-static const char DEFAULT_HOSTNAME[]           = "pixelix";
->>>>>>> cf475d36
-
-/** Wifi network default value */
-static const char DEFAULT_WIFI_SSID[]          = "";
-
-/** Wifi network passphrase default value */
-static const char DEFAULT_WIFI_PASSPHRASE[]    = "";
-
-/** Wifi Access Point SSID default value */
-<<<<<<< HEAD
-static const char* DEFAULT_WIFI_AP_SSID       = "PixelixUpdater";
-=======
-static const char DEFAULT_WIFI_AP_SSID[]       = "pixelix";
->>>>>>> cf475d36
-
-/** Wifi Access Point passphrase default value */
-static const char DEFAULT_WIFI_AP_PASSPHRASE[] = "Luke, I am your father.";
-
-/**
- * The hostname of the device.
- */
-<<<<<<< HEAD
-static String gSettingsHostname               = DEFAULT_HOSTNAME;
-=======
-static String gSettingsHostname                = DEFAULT_HOSTNAME;
->>>>>>> cf475d36
-
-/**
- * WiFi SSID.
- */
-<<<<<<< HEAD
-static String gSettingsWifiSSID               = DEFAULT_WIFI_SSID;
-=======
-static String gSettingsWifiSSID                = DEFAULT_WIFI_SSID;
->>>>>>> cf475d36
-
-/**
- * WiFi passphrase.
- */
-<<<<<<< HEAD
-static String gSettingsWifiPassphrase         = DEFAULT_WIFI_PASSPHRASE;
-=======
-static String gSettingsWifiPassphrase          = DEFAULT_WIFI_PASSPHRASE;
->>>>>>> cf475d36
-
-/**
- * WiFi Access Point SSID.
- */
-<<<<<<< HEAD
-static String gSettingsWifiApSSID             = DEFAULT_WIFI_AP_SSID;
-=======
-static String gSettingsWifiApSSID              = DEFAULT_WIFI_AP_SSID;
->>>>>>> cf475d36
-
-/**
- * WiFi Access Point passphrase.
- */
-<<<<<<< HEAD
-static String gSettingsWifiApPassphrase       = DEFAULT_WIFI_AP_PASSPHRASE;
-=======
-static String gSettingsWifiApPassphrase        = DEFAULT_WIFI_AP_PASSPHRASE;
->>>>>>> cf475d36
-
-/**
- * Web server instance.
- */
-static WebServer gWebServer(80U);
-
-/**
- * Current state of the application.
- */
-static State gState = STATE_INIT;
-
-/**
- * Set access point local address.
- *
- * The ip-address shall be from a public ip-address space and not from a private one,
- * like 192.168.0.0/16 or 172.16.0.0/12. This is required to get a pop-up notification
- * on Samsung mobile devices (Android OS) after wifi connection, which routes the
- * user to the captive portal.
- */
-static const IPAddress LOCAL_IP(192U, 169U, 4U, 1U);
-
-/* Set access point gateway address. */
-static const IPAddress GATEWAY(192U, 169U, 4U, 1U);
-
-/* Set access point subnet mask. */
-static const IPAddress SUBNET(255U, 255U, 255U, 0U);
-
-/* Set DNS port */
-static const uint16_t DNS_PORT = 53U;
-
-/**
- * DNS server instance.
- *
- * The DNS server is used to resolve the hostname to the access point local address.
- * This is required to get a pop-up notification on Samsung mobile devices (Android OS)
- * after wifi connection, which routes the user to the captive portal.
- */
-static DNSServer gDnsServer;
-
-/** Firmware binary filename, used for update. */
-<<<<<<< HEAD
-static const char* FIRMWARE_FILENAME      = "firmware.bin";
-
-/** Filesystem binary filename, used for update. */
-static const char* FILESYSTEM_FILENAME    = "littlefs.bin";
-
-/** Firmware binary size HTTP request header. */
-static const char* FIRMWARE_SIZE_HEADER   = "X-File-Size-Firmware";
-=======
-static const char FIRMWARE_FILENAME[]      = "firmware.bin";
-
-/** Filesystem binary filename, used for update. */
-static const char FILESYSTEM_FILENAME[]    = "littlefs.bin";
-
-/** Firmware binary size HTTP request header. */
-static const char FIRMWARE_SIZE_HEADER[]   = "X-File-Size-Firmware";
->>>>>>> cf475d36
-
-/** Filesystem binary size HTTP request header.  */
-static const char FILESYSTEM_SIZE_HEADER[] = "X-File-Size-Filesystem";
-
-/******************************************************************************
- * External functions
- *****************************************************************************/
-
-/**
- * Setup the system.
- */
-void setup()
-{
-    /* Setup serial interface */
-    Serial.begin(SERIAL_BAUDRATE);
-
-#if ARDUINO_USB_MODE
-#if ARDUINO_USB_CDC_ON_BOOT
-    Serial.setTxTimeoutMs(HWCDC_TX_TIMEOUT);
-#endif /* ARDUINO_USB_CDC_ON_BOOT */
-#endif /* ARDUINO_USB_MODE */
-
-    /* Ensure a distance between the boot mode message and the first log message.
-     * Otherwise the first log message appears in the same line than the last
-     * boot mode message.
-     */
-    Serial.println("\n");
-
-    /* Set severity for esp logging system. */
-    esp_log_level_set("*", CONFIG_ESP_LOG_SEVERITY);
-
-    /* Load settings from the persistent storage. */
-    loadSettings();
-
-    /* To avoid name clashes, add a unqiue id to the hostname. */
-    appendDeviceUniqueId(gSettingsHostname);
-
-    ESP_LOGI(LOG_TAG, "Target: %s", PIO_ENV);
-    ESP_LOGI(LOG_TAG, "Version: %s", VERSION);
-    ESP_LOGI(LOG_TAG, "Hostname: %s", gSettingsHostname.c_str());
-    ESP_LOGI(LOG_TAG, "Partition: Factory");
-
-    /* Start wifi */
-    (void)WiFi.mode(WIFI_STA);
-
-    setupWebServer();
-}
-
-/**
- * Main loop, which is called periodically.
- */
-void loop()
-{
-    stateMachine();
-    gWebServer.handleClient();
-
-    /* Schedule other tasks with same or lower priority. */
-    delay(LOOP_TASK_PERIOD);
-}
-
-/******************************************************************************
- * Local functions
- *****************************************************************************/
-
-/**
- * Load settings from preferences to be used by the application.
- * If no settings are found, default values will be used.
- *
- * The settings are stored in the preferences storage, which is a key-value
- * storage. The keys are defined by Pixelix!
- */
-static void loadSettings()
-{
-    Preferences preferences;
-
-    /* Open Preferences with namespace. Each application module, library, etc
-     * has to use a namespace name to prevent key name collisions. We will open storage in
-     * RW-mode (second parameter has to be false).
-     * Note: Namespace name is limited to 15 chars.
-     */
-    bool status = preferences.begin(PREF_NAMESPACE, true);
-
-    /* Settings not found? */
-    if (false == status)
-    {
-        ESP_LOGW(LOG_TAG, "No settings found, using default values.");
-        gSettingsHostname         = DEFAULT_HOSTNAME;
-        gSettingsWifiSSID         = DEFAULT_WIFI_SSID;
-        gSettingsWifiPassphrase   = DEFAULT_WIFI_PASSPHRASE;
-        gSettingsWifiApSSID       = DEFAULT_WIFI_AP_SSID;
-        gSettingsWifiApPassphrase = DEFAULT_WIFI_AP_PASSPHRASE;
-    }
-    /* Settings found. */
-    else
-    {
-        gSettingsHostname         = preferences.getString(KEY_HOSTNAME, DEFAULT_HOSTNAME);
-        gSettingsWifiSSID         = preferences.getString(KEY_WIFI_SSID, DEFAULT_WIFI_SSID);
-        gSettingsWifiPassphrase   = preferences.getString(KEY_WIFI_PASSPHRASE, DEFAULT_WIFI_PASSPHRASE);
-        gSettingsWifiApSSID       = preferences.getString(KEY_WIFI_AP_SSID, DEFAULT_WIFI_AP_SSID);
-        gSettingsWifiApPassphrase = preferences.getString(KEY_WIFI_AP_PASSPHRASE, DEFAULT_WIFI_AP_PASSPHRASE);
-    }
-
-    preferences.end();
-}
-
-/**
- * Append device unique ID to string.
- * The device unique ID is derived from factory programmed wifi MAC address.
- *
- * @param[in,out] dst   Destination string to append the device unique id to.
- */
-static void appendDeviceUniqueId(String& dst)
-{
-    /* Use the last 4 bytes of the factory programmed wifi MAC address to generate a unique id. */
-    String chipId;
-
-    getChipId(chipId);
-
-    dst += "-";
-    dst += chipId.substring(4U);
-}
-
-/**
- * Get the unique chip id.
- *
- * @param[out] chipId   Chip id
- */
-static void getChipId(String& chipId)
-{
-    uint64_t efuseMAC    = ESP.getEfuseMac();
-    int32_t  highPart    = (efuseMAC >> 8U) & 0x0000ffffU;
-    int32_t  lowPart     = (efuseMAC >> 0U) & 0xffffffffU;
-    size_t   BUFFER_SIZE = 13U;
-    char     buffer[BUFFER_SIZE];
-
-    (void)snprintf(buffer, sizeof(buffer), "%04X%08X", highPart, lowPart);
-
-    chipId = buffer;
-}
-
-/**
- * Set the application partition 0 active to be considered as the boot partition.
- */
-static void setAppPartition0Active()
-{
-    const esp_partition_t* partition = esp_partition_find_first(esp_partition_type_t::ESP_PARTITION_TYPE_APP, esp_partition_subtype_t::ESP_PARTITION_SUBTYPE_APP_OTA_0, nullptr);
-
-    if (nullptr != partition)
-    {
-        ESP_LOGI(LOG_TAG, "Setting app0 partition '%s' as boot partition", partition->label);
-        esp_ota_set_boot_partition(partition);
-    }
-}
-
-/**
- * Setup the web server.
- */
-static void setupWebServer()
-{
-    const char* headerKeys[] = { FIRMWARE_SIZE_HEADER, FILESYSTEM_SIZE_HEADER };
-    size_t      keyCount     = sizeof(headerKeys) / sizeof(headerKeys[0]);
-
-    /* Start the web server, before configuration! */
-    gWebServer.begin();
-
-    /* Webserver only keeps headers that are specified through collectHeaders(). */
-    gWebServer.collectHeaders(headerKeys, keyCount);
-
-    /* Configure web server */
-    gWebServer.onNotFound(
-        []() {
-            gWebServer.sendHeader("Location", "/");
-            gWebServer.send(302, "text/plain", "");
-        });
-
-    gWebServer.on("/", HTTP_GET, []() {
-        gWebServer.sendHeader("Location", "/index.html");
-        gWebServer.send(302, "text/plain", "");
-    });
-
-    gWebServer.on("/change-partition", HTTP_GET, []() {
-        gWebServer.send(200, "text/plain", "Restart initiated!");
-        setAppPartition0Active();
-        delay(1000);
-        ESP.restart();
-    });
-
-    gWebServer.on("/upload.html", HTTP_POST, handleUpload, handleFileUpload);
-
-    EmbeddedFiles_setup(gWebServer);
-}
-
-/**
- * State machine function to handle the current state of the application.
- * This function is called periodically in the loop() function.
- */
-static void stateMachine()
-{
-    switch (gState)
-    {
-    case STATE_INIT:
-        stateInit();
-        break;
-
-    case STATE_STA_SETUP:
-        stateStaSetup();
-        break;
-
-    case STATE_STA_CONNECTING:
-        stateStaConnecting();
-        break;
-
-    case STATE_STA_CONNECTED:
-        stateStaConnected();
-        break;
-
-    case STATE_AP_SETUP:
-        stateApSetup();
-        break;
-
-    case STATE_AP_UP:
-        stateApUp();
-        break;
-
-    case STATE_ERROR:
-        stateError();
-        break;
-
-    default:
-        ESP_LOGE(LOG_TAG, "Unknown state: %d", gState);
-        break;
-    }
-}
-
-/**
- * State machine function for the init state.
- * This is the initial state of the application.
- */
-static void stateInit()
-{
-    if (true == gSettingsWifiSSID.isEmpty())
-    {
-        ESP_LOGI(LOG_TAG, "No WiFi SSID configured, starting in Access Point mode.");
-        gState = STATE_AP_SETUP;
-    }
-    else
-    {
-        ESP_LOGI(LOG_TAG, "Setup WiFi station.");
-        gState = STATE_STA_SETUP;
-    }
-}
-
-/**
- * State machine function for the setup of the WiFi station.
- * This state is entered when the device is not connected to a WiFi network
- * and needs to setup the WiFi station.
- */
-static void stateStaSetup()
-{
-    /* Setup WiFi station */
-    if (false == WiFi.mode(WIFI_STA))
-    {
-        ESP_LOGE(LOG_TAG, "Failed to setup WiFi station mode.");
-        gState = STATE_AP_SETUP;
-    }
-    else
-    {
-        gState = STATE_STA_CONNECTING;
-    }
-}
-
-/**
- * State machine function for the connecting state.
- * This state is entered when the wifi station was setup successfully.
- */
-static void stateStaConnecting()
-{
-    if (WL_CONNECTED != WiFi.status())
-    {
-        const uint32_t CONNECT_TIMEOUT_MS          = 10000U;
-        const uint32_t CHECK_CONNECTION_TIMEOUT_MS = 100U;
-        uint32_t       startTime                   = millis();
-
-        /* Try to connect to the wifi network. */
-        (void)WiFi.begin(gSettingsWifiSSID.c_str(), gSettingsWifiPassphrase.c_str());
-
-        ESP_LOGI(LOG_TAG, "Connecting to WiFi '%s'...", gSettingsWifiSSID.c_str());
-
-        /* Wait until connected. */
-        while ((WL_CONNECTED != WiFi.status()) && ((millis() - startTime) < CONNECT_TIMEOUT_MS))
-        {
-            delay(CHECK_CONNECTION_TIMEOUT_MS);
-        }
-
-        if (WL_CONNECTED != WiFi.status())
-        {
-            ESP_LOGE(LOG_TAG, "Failed to connect to WiFi '%s'", gSettingsWifiSSID.c_str());
-            ESP_LOGI(LOG_TAG, "Setup WiFi Access Point mode.");
-            gState = STATE_AP_SETUP;
-        }
-        else
-        {
-            ESP_LOGI(LOG_TAG, "Connected to WiFi '%s'", gSettingsWifiSSID.c_str());
-            ESP_LOGI(LOG_TAG, "IP address: %s", WiFi.localIP().toString().c_str());
-        }
-    }
-}
-
-/**
- * State machine function for the connected state.
- * This state is entered when the device is connected to the WiFi network.
- */
-static void stateStaConnected()
-{
-    if (WL_CONNECTED != WiFi.status())
-    {
-        ESP_LOGE(LOG_TAG, "WiFi connection lost, switching to connecting state.");
-        gState = STATE_STA_CONNECTING;
-    }
-}
-
-/**
- * State machine function for the setup of the Access Point.
- * This state is entered when the device is not connected to a WiFi network
- * and needs to setup the Access Point.
- */
-static void stateApSetup()
-{
-    /* Configure access point.
-     * The DHCP server will automatically be started and uses the range x.x.x.1 - x.x.x.11
-     */
-    if (false == WiFi.softAPConfig(LOCAL_IP, GATEWAY, SUBNET))
-    {
-        ESP_LOGE(LOG_TAG, "Failed to configure Access Point.");
-        gState = STATE_ERROR;
-    }
-    /* Set hostname. Note, wifi must be started, which is done
-     * by setting the mode before.
-     */
-    else if (false == WiFi.softAPsetHostname(gSettingsHostname.c_str()))
-    {
-        ESP_LOGE(LOG_TAG, "Failed to set Access Point hostname.");
-        gState = STATE_ERROR;
-    }
-    /* Setup wifi access point. */
-    else if (false == WiFi.softAP(gSettingsWifiApSSID.c_str(), gSettingsWifiApPassphrase.c_str()))
-    {
-        ESP_LOGE(LOG_TAG, "Failed to setup Access Point.");
-        gState = STATE_ERROR;
-    }
-    else
-    {
-        /* Start DNS and redirect to webserver. */
-        if (false == gDnsServer.start(DNS_PORT, "*", WiFi.softAPIP()))
-        {
-            ESP_LOGE(LOG_TAG, "Failed to start DNS server.");
-            gState = STATE_ERROR;
-        }
-        else
-        {
-            /* If any other hostname than our is requested, it shall not send a error back,
-             * otherwise the client stops instead of continue to the captive portal.
-             */
-            gDnsServer.setErrorReplyCode(DNSReplyCode::NoError);
-        }
-
-        ESP_LOGI(LOG_TAG, "Access Point '%s' is up and running.", gSettingsHostname.c_str());
-        gState = STATE_AP_UP;
-    }
-}
-
-/**
- * State machine function for the Access Point up state.
- * This state is entered when the Access Point is up and running.
- */
-static void stateApUp()
-{
-    /* Nothing to do. */
-}
-
-/**
- * State machine function for the error state.
- * This state is entered when an error occurs, e.g. WiFi connection failed.
- */
-static void stateError()
-{
-    /* Nothing to do. */
-}
-
-/**
- * Handle upload requests.
- * This function is called when a file is uploaded to the web server.
- * It sends a response back to the client indicating that the upload was successful.
- */
-static void handleUpload()
-{
-    gWebServer.send(200, "text/plain", "File upload successful.");
-}
-
-/**
- * Handle file upload requests.
- * This function is called when a file is uploaded to the web server.
- * It logs the upload progress and sends a response back to the client.
- */
-static void handleFileUpload()
-{
-    HTTPUpload& upload = gWebServer.upload();
-
-    if (UPLOAD_FILE_START == upload.status)
-    {
-        handleFileStart(upload);
-    }
-    else if (UPLOAD_FILE_WRITE == upload.status)
-    {
-        handleFileWrite(upload);
-    }
-    else if (UPLOAD_FILE_END == upload.status)
-    {
-        handleFileEnd(upload);
-    }
-    else
-    {
-        ESP_LOGI(LOG_TAG, "File upload aborted: %s", upload.filename.c_str());
-        Update.abort();
-        gWebServer.send(500, "text/plain", "File upload aborted.");
-    }
-}
-
-static void handleFileStart(HTTPUpload& upload)
-{
-    int    cmd      = U_FLASH;
-    size_t fileSize = UPDATE_SIZE_UNKNOWN;
-    String headerXFileSize;
-
-    /* If there is a pending upload, abort it. */
-    if (true == Update.isRunning())
-    {
-        Update.abort();
-        ESP_LOGW(LOG_TAG, "Aborted pending upload.");
-    }
-
-    /* Upload firmware or filesystem? */
-    if (upload.filename == FIRMWARE_FILENAME)
-    {
-        headerXFileSize = gWebServer.header(FIRMWARE_SIZE_HEADER);
-        cmd             = U_FLASH;
-    }
-    else if (upload.filename == FILESYSTEM_FILENAME)
-    {
-        headerXFileSize = gWebServer.header(FILESYSTEM_SIZE_HEADER);
-        cmd             = U_SPIFFS;
-    }
-    else
-    {
-        /* Unknown. */
-        ;
-    }
-
-    /* File size available? */
-    if (false == headerXFileSize.isEmpty())
-    {
-        int32_t headerXFileSizeValue = headerXFileSize.toInt();
-
-        if (0 < headerXFileSizeValue)
-        {
-            fileSize = static_cast<size_t>(headerXFileSizeValue);
-
-            ESP_LOGI(LOG_TAG, "File size from header: %u bytes", fileSize);
-        }
-    }
-
-    if (false == Update.begin(fileSize, cmd))
-    {
-        ESP_LOGE(LOG_TAG, "Failed to begin file upload: %s", upload.filename.c_str());
-        gWebServer.send(500, "text/plain", "Failed to begin file upload.");
-    }
-    else
-    {
-        ESP_LOGI(LOG_TAG, "File upload started: %s", upload.filename.c_str());
-    }
-}
-
-static void handleFileWrite(HTTPUpload& upload)
-{
-    if (upload.currentSize != Update.write(upload.buf, upload.currentSize))
-    {
-        ESP_LOGE(LOG_TAG, "Failed to write file upload: %s", upload.filename.c_str());
-        ESP_LOGE(LOG_TAG, "Upload error: %s", Update.errorString());
-        Update.abort();
-        gWebServer.send(500, "text/plain", "Failed to write file upload.");
-    }
-    else
-    {
-        ESP_LOGI(LOG_TAG, "File upload progress: %u bytes", upload.currentSize);
-    }
-}
-
-static void handleFileEnd(HTTPUpload& upload)
-{
-    if (false == Update.end())
-    {
-        ESP_LOGE(LOG_TAG, "Failed to end file upload: %s", upload.filename.c_str());
-        ESP_LOGE(LOG_TAG, "Upload error: %s", Update.errorString());
-        Update.abort();
-        gWebServer.send(500, "text/plain", "Failed to end file upload.");
-    }
-    else
-    {
-        ESP_LOGI(LOG_TAG, "File upload finished: %s (%u bytes)", upload.filename.c_str(), upload.totalSize);
-    }
-}
+/* MIT License
+ *
+ * Copyright (c) 2025 Andreas Merkle <web@blue-andi.de>
+ *
+ * Permission is hereby granted, free of charge, to any person obtaining a copy
+ * of this software and associated documentation files (the "Software"), to deal
+ * in the Software without restriction, including without limitation the rights
+ * to use, copy, modify, merge, publish, distribute, sublicense, and/or sell
+ * copies of the Software, and to permit persons to whom the Software is
+ * furnished to do so, subject to the following conditions:
+ *
+ * The above copyright notice and this permission notice shall be included in all
+ * copies or substantial portions of the Software.
+ *
+ * THE SOFTWARE IS PROVIDED "AS IS", WITHOUT WARRANTY OF ANY KIND, EXPRESS OR
+ * IMPLIED, INCLUDING BUT NOT LIMITED TO THE WARRANTIES OF MERCHANTABILITY,
+ * FITNESS FOR A PARTICULAR PURPOSE AND NONINFRINGEMENT. IN NO EVENT SHALL THE
+ * AUTHORS OR COPYRIGHT HOLDERS BE LIABLE FOR ANY CLAIM, DAMAGES OR OTHER
+ * LIABILITY, WHETHER IN AN ACTION OF CONTRACT, TORT OR OTHERWISE, ARISING FROM,
+ * OUT OF OR IN CONNECTION WITH THE SOFTWARE OR THE USE OR OTHER DEALINGS IN THE
+ * SOFTWARE.
+ */
+
+/*******************************************************************************
+ *  DESCRIPTION
+ ******************************************************************************/
+/**
+ * @brief  Main entry point
+ * @author Andreas Merkle <web@blue-andi.de>
+ */
+
+/******************************************************************************
+ * Includes
+ *****************************************************************************/
+#include <Arduino.h>
+#include <Update.h>
+#include <Preferences.h>
+#include <WebServer.h>
+#include <WiFi.h>
+#include <DNSServer.h>
+
+#include <esp_log.h>
+#include <esp_ota_ops.h>
+#include <esp_partition.h>
+
+#include "EmbeddedFiles.h"
+
+/******************************************************************************
+ * Macros
+ *****************************************************************************/
+
+#ifndef CONFIG_ESP_LOG_SEVERITY
+#define CONFIG_ESP_LOG_SEVERITY (ESP_LOG_INFO)
+#endif /* CONFIG_ESP_LOG_SEVERITY */
+
+/******************************************************************************
+ * Types and Classes
+ *****************************************************************************/
+
+/**
+ * State of the application.
+ */
+typedef enum
+{
+    STATE_INIT,           /**< Init state */
+    STATE_STA_SETUP,      /**< Setup WiFi station */
+    STATE_STA_CONNECTING, /**< Connecting to WiFi */
+    STATE_STA_CONNECTED,  /**< Connected to WiFi */
+    STATE_AP_SETUP,       /**< Setup Access Point */
+    STATE_AP_UP,          /**< Access Point is up and running */
+    STATE_ERROR           /**< Error state */
+
+} State;
+
+/******************************************************************************
+ * Prototypes
+ *****************************************************************************/
+
+static void loadSettings();
+static void appendDeviceUniqueId(String& deviceUniqueId);
+static void getChipId(String& chipId);
+static void setAppPartition0Active();
+static void setupWebServer();
+static void stateMachine();
+static void stateInit();
+static void stateStaSetup();
+static void stateStaConnecting();
+static void stateStaConnected();
+static void stateApSetup();
+static void stateApUp();
+static void stateError();
+static void handleUpload();
+static void handleFileUpload();
+static void handleFileStart(HTTPUpload& upload);
+static void handleFileWrite(HTTPUpload& upload);
+static void handleFileEnd(HTTPUpload& upload);
+
+/******************************************************************************
+ * Variables
+ *****************************************************************************/
+
+/** Serial interface baudrate. */
+static const uint32_t SERIAL_BAUDRATE  = 115200U;
+
+/** Task period in ms of the loop() task. */
+static const uint32_t LOOP_TASK_PERIOD = 10U;
+
+#if ARDUINO_USB_MODE
+#if ARDUINO_USB_CDC_ON_BOOT /* Serial used for USB CDC */
+
+/**
+ * Minimize the USB tx timeout (ms) to avoid too long blocking behaviour during
+ * writing e.g. log messages to it. If the value is too high, it will influence
+ * the display refresh bad.
+ */
+static const uint32_t HWCDC_TX_TIMEOUT = 4U;
+
+#endif /* ARDUINO_USB_CDC_ON_BOOT */
+#endif /* ARDUINO_USB_MODE */
+
+/**
+ * Tag for logging purposes.
+ */
+static const char LOG_TAG[]                    = "main";
+
+/**
+ * OTA password.
+ */
+static const char OTA_PASSWORD[]               = "maytheforcebewithyou";
+
+/**
+ * SettingsService namespace used for preferences.
+ */
+static const char PREF_NAMESPACE[]             = "settings";
+
+/** Hostname key */
+static const char KEY_HOSTNAME[]               = "hostname";
+
+/** Wifi network key */
+static const char KEY_WIFI_SSID[]              = "sta_ssid";
+
+/** Wifi network passphrase key */
+static const char KEY_WIFI_PASSPHRASE[]        = "sta_passphrase";
+
+/** Wifi Access Point SSID key */
+static const char KEY_WIFI_AP_SSID[]           = "ap_ssid";
+
+/** Wifi Access Point passphrase key */
+static const char KEY_WIFI_AP_PASSPHRASE[]     = "ap_passphrase";
+
+/** Hostname default value */
+static const char DEFAULT_HOSTNAME[]           = "PixelixUpdater";
+
+/** Wifi network default value */
+static const char DEFAULT_WIFI_SSID[]          = "";
+
+/** Wifi network passphrase default value */
+static const char DEFAULT_WIFI_PASSPHRASE[]    = "";
+
+/** Wifi Access Point SSID default value */
+static const char DEFAULT_WIFI_AP_SSID[]       = "PixelixUpdater";
+
+/** Wifi Access Point passphrase default value */
+static const char DEFAULT_WIFI_AP_PASSPHRASE[] = "Luke, I am your father.";
+
+/**
+ * The hostname of the device.
+ */
+static String gSettingsHostname                = DEFAULT_HOSTNAME;
+
+/**
+ * WiFi SSID.
+ */
+static String gSettingsWifiSSID                = DEFAULT_WIFI_SSID;
+
+/**
+ * WiFi passphrase.
+ */
+static String gSettingsWifiPassphrase          = DEFAULT_WIFI_PASSPHRASE;
+
+/**
+ * WiFi Access Point SSID.
+ */
+static String gSettingsWifiApSSID              = DEFAULT_WIFI_AP_SSID;
+
+/**
+ * WiFi Access Point passphrase.
+ */
+static String gSettingsWifiApPassphrase        = DEFAULT_WIFI_AP_PASSPHRASE;
+
+/**
+ * Web server instance.
+ */
+static WebServer gWebServer(80U);
+
+/**
+ * Current state of the application.
+ */
+static State gState = STATE_INIT;
+
+/**
+ * Set access point local address.
+ *
+ * The ip-address shall be from a public ip-address space and not from a private one,
+ * like 192.168.0.0/16 or 172.16.0.0/12. This is required to get a pop-up notification
+ * on Samsung mobile devices (Android OS) after wifi connection, which routes the
+ * user to the captive portal.
+ */
+static const IPAddress LOCAL_IP(192U, 169U, 4U, 1U);
+
+/* Set access point gateway address. */
+static const IPAddress GATEWAY(192U, 169U, 4U, 1U);
+
+/* Set access point subnet mask. */
+static const IPAddress SUBNET(255U, 255U, 255U, 0U);
+
+/* Set DNS port */
+static const uint16_t DNS_PORT = 53U;
+
+/**
+ * DNS server instance.
+ *
+ * The DNS server is used to resolve the hostname to the access point local address.
+ * This is required to get a pop-up notification on Samsung mobile devices (Android OS)
+ * after wifi connection, which routes the user to the captive portal.
+ */
+static DNSServer gDnsServer;
+
+/** Firmware binary filename, used for update. */
+static const char FIRMWARE_FILENAME[]      = "firmware.bin";
+
+/** Filesystem binary filename, used for update. */
+static const char FILESYSTEM_FILENAME[]    = "littlefs.bin";
+
+/** Firmware binary size HTTP request header. */
+static const char FIRMWARE_SIZE_HEADER[]   = "X-File-Size-Firmware";
+
+/** Filesystem binary size HTTP request header.  */
+static const char FILESYSTEM_SIZE_HEADER[] = "X-File-Size-Filesystem";
+
+/******************************************************************************
+ * External functions
+ *****************************************************************************/
+
+/**
+ * Setup the system.
+ */
+void setup()
+{
+    /* Setup serial interface */
+    Serial.begin(SERIAL_BAUDRATE);
+
+#if ARDUINO_USB_MODE
+#if ARDUINO_USB_CDC_ON_BOOT
+    Serial.setTxTimeoutMs(HWCDC_TX_TIMEOUT);
+#endif /* ARDUINO_USB_CDC_ON_BOOT */
+#endif /* ARDUINO_USB_MODE */
+
+    /* Ensure a distance between the boot mode message and the first log message.
+     * Otherwise the first log message appears in the same line than the last
+     * boot mode message.
+     */
+    Serial.println("\n");
+
+    /* Set severity for esp logging system. */
+    esp_log_level_set("*", CONFIG_ESP_LOG_SEVERITY);
+
+    /* Load settings from the persistent storage. */
+    loadSettings();
+
+    /* To avoid name clashes, add a unqiue id to the hostname. */
+    appendDeviceUniqueId(gSettingsHostname);
+
+    ESP_LOGI(LOG_TAG, "Target: %s", PIO_ENV);
+    ESP_LOGI(LOG_TAG, "Version: %s", VERSION);
+    ESP_LOGI(LOG_TAG, "Hostname: %s", gSettingsHostname.c_str());
+    ESP_LOGI(LOG_TAG, "Partition: Factory");
+
+    /* Start wifi */
+    (void)WiFi.mode(WIFI_STA);
+
+    setupWebServer();
+}
+
+/**
+ * Main loop, which is called periodically.
+ */
+void loop()
+{
+    stateMachine();
+    gWebServer.handleClient();
+
+    /* Schedule other tasks with same or lower priority. */
+    delay(LOOP_TASK_PERIOD);
+}
+
+/******************************************************************************
+ * Local functions
+ *****************************************************************************/
+
+/**
+ * Load settings from preferences to be used by the application.
+ * If no settings are found, default values will be used.
+ *
+ * The settings are stored in the preferences storage, which is a key-value
+ * storage. The keys are defined by Pixelix!
+ */
+static void loadSettings()
+{
+    Preferences preferences;
+
+    /* Open Preferences with namespace. Each application module, library, etc
+     * has to use a namespace name to prevent key name collisions. We will open storage in
+     * RW-mode (second parameter has to be false).
+     * Note: Namespace name is limited to 15 chars.
+     */
+    bool status = preferences.begin(PREF_NAMESPACE, true);
+
+    /* Settings not found? */
+    if (false == status)
+    {
+        ESP_LOGW(LOG_TAG, "No settings found, using default values.");
+        gSettingsHostname         = DEFAULT_HOSTNAME;
+        gSettingsWifiSSID         = DEFAULT_WIFI_SSID;
+        gSettingsWifiPassphrase   = DEFAULT_WIFI_PASSPHRASE;
+        gSettingsWifiApSSID       = DEFAULT_WIFI_AP_SSID;
+        gSettingsWifiApPassphrase = DEFAULT_WIFI_AP_PASSPHRASE;
+    }
+    /* Settings found. */
+    else
+    {
+        gSettingsHostname         = preferences.getString(KEY_HOSTNAME, DEFAULT_HOSTNAME);
+        gSettingsWifiSSID         = preferences.getString(KEY_WIFI_SSID, DEFAULT_WIFI_SSID);
+        gSettingsWifiPassphrase   = preferences.getString(KEY_WIFI_PASSPHRASE, DEFAULT_WIFI_PASSPHRASE);
+        gSettingsWifiApSSID       = preferences.getString(KEY_WIFI_AP_SSID, DEFAULT_WIFI_AP_SSID);
+        gSettingsWifiApPassphrase = preferences.getString(KEY_WIFI_AP_PASSPHRASE, DEFAULT_WIFI_AP_PASSPHRASE);
+    }
+
+    preferences.end();
+}
+
+/**
+ * Append device unique ID to string.
+ * The device unique ID is derived from factory programmed wifi MAC address.
+ *
+ * @param[in,out] dst   Destination string to append the device unique id to.
+ */
+static void appendDeviceUniqueId(String& dst)
+{
+    /* Use the last 4 bytes of the factory programmed wifi MAC address to generate a unique id. */
+    String chipId;
+
+    getChipId(chipId);
+
+    dst += "-";
+    dst += chipId.substring(4U);
+}
+
+/**
+ * Get the unique chip id.
+ *
+ * @param[out] chipId   Chip id
+ */
+static void getChipId(String& chipId)
+{
+    uint64_t efuseMAC    = ESP.getEfuseMac();
+    int32_t  highPart    = (efuseMAC >> 8U) & 0x0000ffffU;
+    int32_t  lowPart     = (efuseMAC >> 0U) & 0xffffffffU;
+    size_t   BUFFER_SIZE = 13U;
+    char     buffer[BUFFER_SIZE];
+
+    (void)snprintf(buffer, sizeof(buffer), "%04X%08X", highPart, lowPart);
+
+    chipId = buffer;
+}
+
+/**
+ * Set the application partition 0 active to be considered as the boot partition.
+ */
+static void setAppPartition0Active()
+{
+    const esp_partition_t* partition = esp_partition_find_first(esp_partition_type_t::ESP_PARTITION_TYPE_APP, esp_partition_subtype_t::ESP_PARTITION_SUBTYPE_APP_OTA_0, nullptr);
+
+    if (nullptr != partition)
+    {
+        ESP_LOGI(LOG_TAG, "Setting app0 partition '%s' as boot partition", partition->label);
+        esp_ota_set_boot_partition(partition);
+    }
+}
+
+/**
+ * Setup the web server.
+ */
+static void setupWebServer()
+{
+    const char* headerKeys[] = { FIRMWARE_SIZE_HEADER, FILESYSTEM_SIZE_HEADER };
+    size_t      keyCount     = sizeof(headerKeys) / sizeof(headerKeys[0]);
+
+    /* Start the web server, before configuration! */
+    gWebServer.begin();
+
+    /* Webserver only keeps headers that are specified through collectHeaders(). */
+    gWebServer.collectHeaders(headerKeys, keyCount);
+
+    /* Configure web server */
+    gWebServer.onNotFound(
+        []() {
+            gWebServer.sendHeader("Location", "/");
+            gWebServer.send(302, "text/plain", "");
+        });
+
+    gWebServer.on("/", HTTP_GET, []() {
+        gWebServer.sendHeader("Location", "/index.html");
+        gWebServer.send(302, "text/plain", "");
+    });
+
+    gWebServer.on("/change-partition", HTTP_GET, []() {
+        gWebServer.send(200, "text/plain", "Restart initiated!");
+        setAppPartition0Active();
+        delay(1000);
+        ESP.restart();
+    });
+
+    gWebServer.on("/upload.html", HTTP_POST, handleUpload, handleFileUpload);
+
+    EmbeddedFiles_setup(gWebServer);
+}
+
+/**
+ * State machine function to handle the current state of the application.
+ * This function is called periodically in the loop() function.
+ */
+static void stateMachine()
+{
+    switch (gState)
+    {
+    case STATE_INIT:
+        stateInit();
+        break;
+
+    case STATE_STA_SETUP:
+        stateStaSetup();
+        break;
+
+    case STATE_STA_CONNECTING:
+        stateStaConnecting();
+        break;
+
+    case STATE_STA_CONNECTED:
+        stateStaConnected();
+        break;
+
+    case STATE_AP_SETUP:
+        stateApSetup();
+        break;
+
+    case STATE_AP_UP:
+        stateApUp();
+        break;
+
+    case STATE_ERROR:
+        stateError();
+        break;
+
+    default:
+        ESP_LOGE(LOG_TAG, "Unknown state: %d", gState);
+        break;
+    }
+}
+
+/**
+ * State machine function for the init state.
+ * This is the initial state of the application.
+ */
+static void stateInit()
+{
+    if (true == gSettingsWifiSSID.isEmpty())
+    {
+        ESP_LOGI(LOG_TAG, "No WiFi SSID configured, starting in Access Point mode.");
+        gState = STATE_AP_SETUP;
+    }
+    else
+    {
+        ESP_LOGI(LOG_TAG, "Setup WiFi station.");
+        gState = STATE_STA_SETUP;
+    }
+}
+
+/**
+ * State machine function for the setup of the WiFi station.
+ * This state is entered when the device is not connected to a WiFi network
+ * and needs to setup the WiFi station.
+ */
+static void stateStaSetup()
+{
+    /* Setup WiFi station */
+    if (false == WiFi.mode(WIFI_STA))
+    {
+        ESP_LOGE(LOG_TAG, "Failed to setup WiFi station mode.");
+        gState = STATE_AP_SETUP;
+    }
+    else
+    {
+        gState = STATE_STA_CONNECTING;
+    }
+}
+
+/**
+ * State machine function for the connecting state.
+ * This state is entered when the wifi station was setup successfully.
+ */
+static void stateStaConnecting()
+{
+    if (WL_CONNECTED != WiFi.status())
+    {
+        const uint32_t CONNECT_TIMEOUT_MS          = 10000U;
+        const uint32_t CHECK_CONNECTION_TIMEOUT_MS = 100U;
+        uint32_t       startTime                   = millis();
+
+        /* Try to connect to the wifi network. */
+        (void)WiFi.begin(gSettingsWifiSSID.c_str(), gSettingsWifiPassphrase.c_str());
+
+        ESP_LOGI(LOG_TAG, "Connecting to WiFi '%s'...", gSettingsWifiSSID.c_str());
+
+        /* Wait until connected. */
+        while ((WL_CONNECTED != WiFi.status()) && ((millis() - startTime) < CONNECT_TIMEOUT_MS))
+        {
+            delay(CHECK_CONNECTION_TIMEOUT_MS);
+        }
+
+        if (WL_CONNECTED != WiFi.status())
+        {
+            ESP_LOGE(LOG_TAG, "Failed to connect to WiFi '%s'", gSettingsWifiSSID.c_str());
+            ESP_LOGI(LOG_TAG, "Setup WiFi Access Point mode.");
+            gState = STATE_AP_SETUP;
+        }
+        else
+        {
+            ESP_LOGI(LOG_TAG, "Connected to WiFi '%s'", gSettingsWifiSSID.c_str());
+            ESP_LOGI(LOG_TAG, "IP address: %s", WiFi.localIP().toString().c_str());
+        }
+    }
+}
+
+/**
+ * State machine function for the connected state.
+ * This state is entered when the device is connected to the WiFi network.
+ */
+static void stateStaConnected()
+{
+    if (WL_CONNECTED != WiFi.status())
+    {
+        ESP_LOGE(LOG_TAG, "WiFi connection lost, switching to connecting state.");
+        gState = STATE_STA_CONNECTING;
+    }
+}
+
+/**
+ * State machine function for the setup of the Access Point.
+ * This state is entered when the device is not connected to a WiFi network
+ * and needs to setup the Access Point.
+ */
+static void stateApSetup()
+{
+    /* Configure access point.
+     * The DHCP server will automatically be started and uses the range x.x.x.1 - x.x.x.11
+     */
+    if (false == WiFi.softAPConfig(LOCAL_IP, GATEWAY, SUBNET))
+    {
+        ESP_LOGE(LOG_TAG, "Failed to configure Access Point.");
+        gState = STATE_ERROR;
+    }
+    /* Set hostname. Note, wifi must be started, which is done
+     * by setting the mode before.
+     */
+    else if (false == WiFi.softAPsetHostname(gSettingsHostname.c_str()))
+    {
+        ESP_LOGE(LOG_TAG, "Failed to set Access Point hostname.");
+        gState = STATE_ERROR;
+    }
+    /* Setup wifi access point. */
+    else if (false == WiFi.softAP(gSettingsWifiApSSID.c_str(), gSettingsWifiApPassphrase.c_str()))
+    {
+        ESP_LOGE(LOG_TAG, "Failed to setup Access Point.");
+        gState = STATE_ERROR;
+    }
+    else
+    {
+        /* Start DNS and redirect to webserver. */
+        if (false == gDnsServer.start(DNS_PORT, "*", WiFi.softAPIP()))
+        {
+            ESP_LOGE(LOG_TAG, "Failed to start DNS server.");
+            gState = STATE_ERROR;
+        }
+        else
+        {
+            /* If any other hostname than our is requested, it shall not send a error back,
+             * otherwise the client stops instead of continue to the captive portal.
+             */
+            gDnsServer.setErrorReplyCode(DNSReplyCode::NoError);
+        }
+
+        ESP_LOGI(LOG_TAG, "Access Point '%s' is up and running.", gSettingsHostname.c_str());
+        gState = STATE_AP_UP;
+    }
+}
+
+/**
+ * State machine function for the Access Point up state.
+ * This state is entered when the Access Point is up and running.
+ */
+static void stateApUp()
+{
+    /* Nothing to do. */
+}
+
+/**
+ * State machine function for the error state.
+ * This state is entered when an error occurs, e.g. WiFi connection failed.
+ */
+static void stateError()
+{
+    /* Nothing to do. */
+}
+
+/**
+ * Handle upload requests.
+ * This function is called when a file is uploaded to the web server.
+ * It sends a response back to the client indicating that the upload was successful.
+ */
+static void handleUpload()
+{
+    gWebServer.send(200, "text/plain", "File upload successful.");
+}
+
+/**
+ * Handle file upload requests.
+ * This function is called when a file is uploaded to the web server.
+ * It logs the upload progress and sends a response back to the client.
+ */
+static void handleFileUpload()
+{
+    HTTPUpload& upload = gWebServer.upload();
+
+    if (UPLOAD_FILE_START == upload.status)
+    {
+        handleFileStart(upload);
+    }
+    else if (UPLOAD_FILE_WRITE == upload.status)
+    {
+        handleFileWrite(upload);
+    }
+    else if (UPLOAD_FILE_END == upload.status)
+    {
+        handleFileEnd(upload);
+    }
+    else
+    {
+        ESP_LOGI(LOG_TAG, "File upload aborted: %s", upload.filename.c_str());
+        Update.abort();
+        gWebServer.send(500, "text/plain", "File upload aborted.");
+    }
+}
+
+static void handleFileStart(HTTPUpload& upload)
+{
+    int    cmd      = U_FLASH;
+    size_t fileSize = UPDATE_SIZE_UNKNOWN;
+    String headerXFileSize;
+
+    /* If there is a pending upload, abort it. */
+    if (true == Update.isRunning())
+    {
+        Update.abort();
+        ESP_LOGW(LOG_TAG, "Aborted pending upload.");
+    }
+
+    /* Upload firmware or filesystem? */
+    if (upload.filename == FIRMWARE_FILENAME)
+    {
+        headerXFileSize = gWebServer.header(FIRMWARE_SIZE_HEADER);
+        cmd             = U_FLASH;
+    }
+    else if (upload.filename == FILESYSTEM_FILENAME)
+    {
+        headerXFileSize = gWebServer.header(FILESYSTEM_SIZE_HEADER);
+        cmd             = U_SPIFFS;
+    }
+    else
+    {
+        /* Unknown. */
+        ;
+    }
+
+    /* File size available? */
+    if (false == headerXFileSize.isEmpty())
+    {
+        int32_t headerXFileSizeValue = headerXFileSize.toInt();
+
+        if (0 < headerXFileSizeValue)
+        {
+            fileSize = static_cast<size_t>(headerXFileSizeValue);
+
+            ESP_LOGI(LOG_TAG, "File size from header: %u bytes", fileSize);
+        }
+    }
+
+    if (false == Update.begin(fileSize, cmd))
+    {
+        ESP_LOGE(LOG_TAG, "Failed to begin file upload: %s", upload.filename.c_str());
+        gWebServer.send(500, "text/plain", "Failed to begin file upload.");
+    }
+    else
+    {
+        ESP_LOGI(LOG_TAG, "File upload started: %s", upload.filename.c_str());
+    }
+}
+
+static void handleFileWrite(HTTPUpload& upload)
+{
+    if (upload.currentSize != Update.write(upload.buf, upload.currentSize))
+    {
+        ESP_LOGE(LOG_TAG, "Failed to write file upload: %s", upload.filename.c_str());
+        ESP_LOGE(LOG_TAG, "Upload error: %s", Update.errorString());
+        Update.abort();
+        gWebServer.send(500, "text/plain", "Failed to write file upload.");
+    }
+    else
+    {
+        ESP_LOGI(LOG_TAG, "File upload progress: %u bytes", upload.currentSize);
+    }
+}
+
+static void handleFileEnd(HTTPUpload& upload)
+{
+    if (false == Update.end())
+    {
+        ESP_LOGE(LOG_TAG, "Failed to end file upload: %s", upload.filename.c_str());
+        ESP_LOGE(LOG_TAG, "Upload error: %s", Update.errorString());
+        Update.abort();
+        gWebServer.send(500, "text/plain", "Failed to end file upload.");
+    }
+    else
+    {
+        ESP_LOGI(LOG_TAG, "File upload finished: %s (%u bytes)", upload.filename.c_str(), upload.totalSize);
+    }
+}